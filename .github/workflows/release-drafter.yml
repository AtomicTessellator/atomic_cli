name: Build, Release and Publish

on:
  pull_request:
    types: [opened, reopened, synchronize, closed]
    branches:
      - 'publish-to-test-pypi'
  push:
    branches:
      - 'publish-to-test-pypi'

jobs:
  build:
    name: Build distribution 📦
    runs-on: ubuntu-latest
    if: github.event_name == 'pull_request'

    steps:
    - uses: actions/checkout@v4
      with:
        persist-credentials: false
    - name: Set up Python
      uses: actions/setup-python@v5
      with:
        python-version: "3.x"
    - name: Install pypa/build
      run: >-
        python3 -m
        pip install
        build
        --user
    - name: Build a binary wheel and a source tarball
      run: python3 -m build
    - name: Store the distribution packages
      uses: actions/upload-artifact@v4
      with:
        name: python-package-distributions
        path: dist/

  add-version-tag:
    name: Add Version Tag
    needs: build
    if: github.event_name == 'pull_request' && (github.event.action == 'opened' || github.event.action == 'synchronize')
    runs-on: ubuntu-latest
    permissions:
      contents: write
    steps:
      - name: Checkout code
        uses: actions/checkout@v4
        with:
          ref: ${{ github.event.pull_request.head.sha }}

      - name: Extract version
        id: version
        run: |
          VERSION=$(grep -m 1 "__version__" atomict/__version__.py | cut -d'"' -f2)
          # Validate version format (x.y.z)
          if ! [[ $VERSION =~ ^[0-9]+\.[0-9]+\.[0-9]+$ ]]; then
            echo "Error: Invalid version format. Expected x.y.z, got $VERSION"
            exit 1
          fi
          echo "VERSION=${VERSION}" >> $GITHUB_ENV
          echo "version=${VERSION}" >> $GITHUB_OUTPUT

      - name: Create Tag
        run: |
          git config --local user.email "action@github.com"
          git config --local user.name "GitHub Action"
          git tag -a "v${{ steps.version.outputs.version }}" -m "Version ${{ steps.version.outputs.version }}"
          git push origin "v${{ steps.version.outputs.version }}"

  auto-merge:
    name: Auto-merge PR
    needs: [build, add-version-tag]
    if: github.event_name == 'pull_request' && (github.event.action == 'opened' || github.event.action == 'synchronize')
    runs-on: ubuntu-latest
    permissions:
      pull-requests: write
      contents: write
    steps:
      - name: Enable auto-merge
        uses: actions/github-script@v7
        with:
          script: |
            await github.rest.pulls.update({
              owner: context.repo.owner,
              repo: context.repo.repo,
              pull_number: context.issue.number,
              merge_method: 'squash'
            })
            await github.rest.pulls.merge({
              owner: context.repo.owner,
              repo: context.repo.repo,
              pull_number: context.issue.number,
              merge_method: 'squash'
            })

  create-release:
    name: Create Release
<<<<<<< HEAD
    needs: auto-merge
=======
    needs: build
    if: github.event_name == 'pull_request' && github.event.action == 'closed' && github.event.pull_request.merged == true
>>>>>>> 5f5cad92
    runs-on: ubuntu-latest
    permissions:
      contents: write
      pull-requests: write
    steps:
      - name: Checkout code
        uses: actions/checkout@v4
        with:
          ref: ${{ github.event.pull_request.base.ref }}

      - name: Extract version
        id: version
        run: |
          VERSION=$(grep -m 1 "__version__" atomict/__version__.py | cut -d'"' -f2)
          # Validate version format (x.y.z)
          if ! [[ $VERSION =~ ^[0-9]+\.[0-9]+\.[0-9]+$ ]]; then
            echo "Error: Invalid version format. Expected x.y.z, got $VERSION"
            exit 1
          fi
          echo "VERSION=${VERSION}" >> $GITHUB_ENV
          echo "version=${VERSION}" >> $GITHUB_OUTPUT

      - name: Create Release
        uses: softprops/action-gh-release@v1
        with:
          tag_name: v${{ steps.version.outputs.version }}
          name: Release v${{ steps.version.outputs.version }}
          body: |
            ## What's Changed
            
            * Automated release for version ${{ steps.version.outputs.version }}
          draft: false
          prerelease: false
          generate_release_notes: true
        env:
          GITHUB_TOKEN: ${{ secrets.GITHUB_TOKEN }}

  publish-to-testpypi:
    name: Publish to TestPyPI
    needs: create-release
    if: github.event_name == 'pull_request' && github.event.action == 'closed' && github.event.pull_request.merged == true
    runs-on: ubuntu-latest
    environment:
      name: testpypi
      url: https://test.pypi.org/p/atomict-cli
    permissions:
      id-token: write

    steps:
    - name: Download all the dists
      uses: actions/download-artifact@v4
      with:
        name: python-package-distributions
        path: dist/
    - name: Publish distribution 📦 to TestPyPI
      uses: pypa/gh-action-pypi-publish@release/v1
      with:
        repository-url: https://test.pypi.org/legacy/

#test 123
#another test pr#12312312<|MERGE_RESOLUTION|>--- conflicted
+++ resolved
@@ -97,12 +97,7 @@
 
   create-release:
     name: Create Release
-<<<<<<< HEAD
     needs: auto-merge
-=======
-    needs: build
-    if: github.event_name == 'pull_request' && github.event.action == 'closed' && github.event.pull_request.merged == true
->>>>>>> 5f5cad92
     runs-on: ubuntu-latest
     permissions:
       contents: write
