--- conflicted
+++ resolved
@@ -1,12 +1,7 @@
 # infra
-<<<<<<< HEAD
-requests
+requests  # no longer being developed
 ase~=3.0
-=======
-requests  # no longer being developed
-ase~=3.23.0
 tenacity~=9.0
->>>>>>> fb1164ef
 
 # cli
 httpx
