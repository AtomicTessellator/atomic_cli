--- conflicted
+++ resolved
@@ -413,12 +413,6 @@
 def load_msgpack_trajectory(filename: str) -> Tuple[List['ase.Atoms'], Dict]:
     """Load atoms from a msgpack trajectory file with metadata.
     
-<<<<<<< HEAD
-    # Store positions as float32 for better space efficiency
-    data['positions'] = np.asarray([a.get_positions() for a in atoms_list], dtype=np.float32)
-    data['cell'] = np.asarray([np.array(a.get_cell()) for a in atoms_list], dtype=np.float32)
-    data['pbc'] = np.asarray([a.get_pbc() for a in atoms_list], dtype=bool)
-=======
     Parameters:
     -----------
     filename : str
@@ -439,7 +433,6 @@
 
     # Enable numpy array deserialization
     m.patch()
->>>>>>> 1dc5ce9d
     
     # Load data
     with open(filename, 'rb') as f:
